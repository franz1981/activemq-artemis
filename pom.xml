--- conflicted
+++ resolved
@@ -20,11 +20,7 @@
    <groupId>org.apache.activemq</groupId>
    <artifactId>artemis-pom</artifactId>
    <packaging>pom</packaging>
-<<<<<<< HEAD
    <version>1.2.0.amq-700-SNAPSHOT</version>
-=======
-   <version>1.2.1-SNAPSHOT</version>
->>>>>>> aab09a77
 
    <parent>
       <groupId>org.apache</groupId>
