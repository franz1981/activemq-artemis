--- conflicted
+++ resolved
@@ -20,11 +20,7 @@
    <parent>
       <groupId>org.apache.activemq</groupId>
       <artifactId>artemis-pom</artifactId>
-<<<<<<< HEAD
       <version>1.2.0.amq-700-SNAPSHOT</version>
-=======
-      <version>1.3.0-SNAPSHOT</version>
->>>>>>> f7148acf
    </parent>
 
    <artifactId>artemis-server</artifactId>
